from grapheneapi.grapheneclient import GrapheneClient
from graphenebase import transactions
from graphenebase.operations import operations
from graphenebase.account import PrivateKey, PublicKey
from graphenebase import memo as Memo
from datetime import datetime
import time
import math
from grapheneextra.proposal import Proposal
import logging
from . import deep_eq
log = logging.getLogger(__name__)


class NoWalletException(Exception):
    pass


class InvalidWifKey(Exception):
    pass


class WifNotActive(Exception):
    pass


class ExampleConfig() :
    """ The behavior of your program can be
        defined in a separated class (here called ``ExampleConfig()``. It
        contains the wallet and witness connection parameters:

        Configuration Rules:

        * `witness_url` is required in all cases
        * If you want to run a bot continuously, the configuration needs
          to be inherited from `GrapheneWebsocketProtocol`
        * Either you provide access to a cli_wallet via `wallet_host`
          (etc.) or your need to provide the **active private key** to the
          account as `wif`

        The config class is used to define several attributes *and*
        methods that will be used during API communication..

        .. code-block:: python

            class Config(GrapheneWebsocketProtocol):  # Note the dependency
                wallet_host           = "localhost"
                wallet_port           = 8092
                wallet_user           = ""
                wallet_password       = ""
                witness_url           = "ws://localhost:8090/"
                witness_user          = ""
                witness_password      = ""
                wif                   = None

        All methods within ``graphene.rpc`` are mapped to the
        corresponding RPC call of the **wallet** and the parameters are
        handed over directly. Similar behavior is implemented for
        ``graphene.ws`` which can deal with calls to the **witness
        node**.

        This allows the use of rpc commands similar to the
        ``GrapheneAPI`` class:

        .. code-block:: python

            graphene = GrapheneExchange(Config)
            # Calls to the cli-wallet
            print(graphene.rpc.info())
            # Calls to the witness node
            print(graphene.ws.get_account("init0"))
            print(graphene.ws.get_asset("USD"))
            print(graphene.ws.get_account_count())

    """

    #: Wallet connection parameters
    wallet_host           = "localhost"
    wallet_port           = 8092
    wallet_user           = ""
    wallet_password       = ""

    #: Witness connection parameter
    witness_url           = "ws://localhost:8090/"
    witness_user          = ""
    witness_password      = ""

    #: The account used here
    account               = "fabian"
    wif                   = None

    #: Markets to watch.
    watch_markets         = ["USD_BTS"]
    market_separator      = "_"


class GrapheneExchange(GrapheneClient) :
    """ This class serves as an abstraction layer for the decentralized
        exchange within the network and simplifies interaction for
        trading bots.

        :param config config: Configuration Class, similar to the
                              example above

        This class tries to map the poloniex API around the DEX but has
        some differences:

            * market pairs are denoted as 'quote'_'base', e.g. `USD_BTS`
            * Prices/Rates are denoted in 'base', i.e. the USD_BTS market
              is priced in BTS per USD.
              Example: in the USD_BTS market, a price of 300 means
              a USD is worth 300 BTS
            * All markets could be considered reversed as well ('BTS_USD')

        Usage:

        .. code-block:: python


            from grapheneexchange import GrapheneExchange
            import json


            class Config():
                wallet_host           = "localhost"
                wallet_port           = 8092
                wallet_user           = ""
                wallet_password       = ""
                witness_url           = "ws://10.0.0.16:8090/"
                witness_user          = ""
                witness_password      = ""

                watch_markets         = ["USD_BTS", "GOLD_BTS"]
                market_separator      = "_"
                account               = "fabian"
                wif                   = None

            if __name__ == '__main__':
                dex   = GrapheneExchange(Config)
                print(json.dumps(dex.returnTradeHistory("USD_BTS"),indent=4))
                print(json.dumps(dex.returnTicker(),indent=4))
                print(json.dumps(dex.return24Volume(),indent=4))
                print(json.dumps(dex.returnOrderBook("USD_BTS"),indent=4))
                print(json.dumps(dex.returnBalances(),indent=4))
                print(json.dumps(dex.returnOpenOrders("all"),indent=4))
                print(json.dumps(dex.buy("USD_BTS", 0.001, 10),indent=4))
                print(json.dumps(dex.sell("USD_BTS", 0.001, 10),indent=4))
    """
    markets = {}

    #: store assets as static variable to speed things up!
    assets = {}

    #: The trading account
    myAccount = None

    def __init__(self, config, **kwargs) :
        # Defaults:
        self.safe_mode = True

        #: Propose transactions (instead of broadcasting every order, we
        #  here propose every order in a single proposal
        self.propose_only          = False
        self.propose_operations    = []

        if "safe_mode" in kwargs:
            self.safe_mode = kwargs["safe_mode"]
        if "propose_only" in kwargs:
            self.propose_only = kwargs["propose_only"]

        if "prefix" in kwargs:
            self.prefix = kwargs["prefix"]
        else:
            self.prefix = getattr(config, "prefix", "BTS")

        #: The wif key can be used for creating transactions **if** not
        # connected to a cli_wallet
        if not hasattr(config, "wif"):
            setattr(config, "wif", None)
        if not getattr(config, "wif"):
            config.wif = None
        else:
            # Test for valid Private Key
            try:
                config.wif = str(PrivateKey(config.wif))
            except:
                raise InvalidWifKey

        if not hasattr(config, "memo_wif"):
            setattr(config, "memo_wif", None)
        if not getattr(config, "memo_wif"):
            config.memo_wif = None
        else:
            # Test for valid Private Key
            try:
                config.memo_wif = str(PrivateKey(config.memo_wif))
            except:
                raise InvalidWifKey

        self.config = config
        super().__init__(config)

        # Get my Account
        self.myAccount = self.getMyAccount()

        if not self.myAccount:
            raise ValueError(
                "Couldn't find account name %s" % self.config.account +
                " on the chain! Please double-check!"
            )

        # Now verify that the given wif key has active permissions:
        if getattr(config, "wif") and config.wif:
            pubkey = format(PrivateKey(config.wif).pubkey, self.prefix)
            if not any(filter(
                lambda x: x[0] == pubkey, self.myAccount["active"]["key_auths"]
            )):
                raise WifNotActive

    def executeOps(self, ops):
        expiration = transactions.formatTimeFromNow(30)
        ops = transactions.addRequiredFees(self.ws, ops, "1.3.0")
        ref_block_num, ref_block_prefix = transactions.getBlockParams(self.ws)
        transaction = transactions.Signed_Transaction(
            ref_block_num=ref_block_num,
            ref_block_prefix=ref_block_prefix,
            expiration=expiration,
            operations=ops
        )
        transaction = transaction.sign([self.config.wif], self.prefix)
        transaction = transactions.JsonObj(transaction)
        if not (self.safe_mode or self.propose_only):
            self.ws.broadcast_transaction(transaction, api="network_broadcast")
        return transaction

    def formatTimeFromNow(self, secs=0):
        """ Properly Format Time that is `x` seconds in the future

            :param int secs: Seconds to go in the future (`x>0`) or the
                             past (`x<0`)
            :return: Properly formated time for Graphene (`%Y-%m-%dT%H:%M:%S`)
            :rtype: str

        """
        return datetime.utcfromtimestamp(time.time() + int(secs)).strftime('%Y-%m-%dT%H:%M:%S')

    def normalizePrice(self, market, price):
        """ Because assets have different precisions and orders are
            created with a rational price, prices defined in floats will
            slightly differ from the actual prices on the blockchain.
            This is a representation issuer between floats being
            represented as a ratio of integer (satoshis)
        """
        m = self._get_assets_from_market(market)
        base = m["base"]
        quote = m["quote"]
        return float(
            (int(price * 10 ** (base["precision"] - quote["precision"])) /
             10 ** (base["precision"] - quote["precision"])))

    def _get_market_name_from_ids(self, quote_id, base_id) :
        """ Returns the properly formated name of a market given base
            and quote ids

            :param str quote_id: Object ID of the quote asset
            :param str base_id: Object ID of the base asset
            :return: Market name with proper separator
            :rtype: str
        """
        quote = self._get_asset(quote_id)
        base = self._get_asset(base_id)
        return quote["symbol"] + self.market_separator + base["symbol"]

    def getMyAccount(self):
        return self.ws.get_account(self.config.account)

    def _get_asset(self, i):
        if i in self.assets:
            return self.assets[i]
        else:
            asset = self.ws.get_asset(i)
            self.assets[asset["id"]] = asset
            self.assets[asset["symbol"]] = asset
            return asset

    def _get_assets_from_ids(self, base_id, quote_id) :
        """ Returns assets of a market given base
            and quote ids

            :param str quote_id: Object ID of the quote asset
            :param str base_id: Object ID of the base asset
            :return: object that contains `quote` and `base` asset objects
            :rtype: json
        """
        quote = self._get_asset(quote_id)
        base = self._get_asset(base_id)
        return {"quote" : quote, "base" : base}

    def _get_asset_ids_from_name(self, market) :
        """ Returns the  base and quote ids given a properly formated
            market name

            :param str market: Market name (properly separated)
            :return: object that contains `quote` asset id and `base` asset id
            :rtype: json
        """
        quote_symbol, base_symbol = market.split(self.market_separator)
        quote  = self._get_asset(quote_symbol)
        base   = self._get_asset(quote_symbol)
        return {"quote" : quote["id"], "base" : base["id"]}

    def _get_assets_from_market(self, market) :
        """ Returns the  base and quote assets given a properly formated
            market name

            :param str market: Market name (properly separated)
            :return: object that contains `quote` and `base` asset objects
            :rtype: json
        """
        quote_symbol, base_symbol = market.split(self.market_separator)
        quote  = self._get_asset(quote_symbol)
        base   = self._get_asset(base_symbol)
        return {"quote" : quote, "base" : base}

    def _get_price(self, o) :
        """ Given an object with `quote` and `base`, derive the correct
            price.

            :param Object o: Blockchain object that contains `quote` and `asset` amounts and asset ids.
            :return: price derived as `base`/`quote`

            Prices/Rates are denoted in 'base', i.e. the USD_BTS market
            is priced in BTS per USD.

            **Example:** in the USD_BTS market, a price of 300 means
            a USD is worth 300 BTS

            .. note::

                All prices returned are in the **reveresed** orientation as the
                market. I.e. in the BTC/BTS market, prices are BTS per BTC.
                That way you can multiply prices with `1.05` to get a +5%.
        """
        quote_amount = float(o["quote"]["amount"])
        base_amount  = float(o["base"]["amount"])
        quote_id     = o["quote"]["asset_id"]
        base_id      = o["base"]["asset_id"]
        base         = self._get_asset(base_id)
        quote        = self._get_asset(quote_id)
        # invert price!
        if (quote_amount / 10 ** quote["precision"]) > 0.0:
            return float((base_amount / 10 ** base["precision"]) /
                         (quote_amount / 10 ** quote["precision"]))
        else:
            return None

    def _get_price_filled(self, f, m):
        """ A filled order has `receives` and `pays` ops which serve as
            `base` and `quote` depending on sell or buy

            :param Object f: Blockchain object for filled orders
            :param str m: Market
            :return: Price

            Prices/Rates are denoted in 'base', i.e. the USD_BTS market
            is priced in BTS per USD.
            Example: in the USD_BTS market, a price of 300 means
            a USD is worth 300 BTS

            .. note::

                All prices returned are in the **reveresed** orientation as the
                market. I.e. in the BTC/BTS market, prices are BTS per BTC.
                That way you can multiply prices with `1.05` to get a +5%.

        """
        r = {}
        if f["op"]["receives"]["asset_id"] == m["base"] :
            # If the seller received "base" in a quote_base market, than
            # it has been a sell order of quote
            r["base"] = f["op"]["receives"]
            r["quote"] = f["op"]["pays"]
        else:
            # buy order
            r["base"] = f["op"]["pays"]
            r["quote"] = f["op"]["receives"]
        # invert price!
        return self._get_price(r)

    def _get_txorder_price(self, f, m):
        """ A newly place limit order has `amount_to_sell` and
            `min_to_receive` which serve as `base` and `quote` depending
            on sell or buy

            :param Object f: Blockchain object for historical orders
            :param str m: Market
            :return: Price
        """
        r = {}
        if f["min_to_receive"]["asset_id"] == m["base"] :
            # If the seller received "base" in a quote_base market, than
            # it has been a sell order of quote
            r["base"] = f["min_to_receive"]
            r["quote"] = f["amount_to_sell"]
        elif f["min_to_receive"]["asset_id"] == m["quote"]:
            # buy order
            r["base"] = f["amount_to_sell"]
            r["quote"] = f["min_to_receive"]
        else :
            return None
        # invert price!
        return self._get_price(r)

    def returnCurrencies(self):
        """ In contrast to poloniex, this call returns the assets of the
            watched markets only.

            Example Output:

            .. code-block:: js

                {'BTS': {'issuer': '1.2.3', 'id': '1.3.0', 'dynamic_asset_data_id': '2.3.0', 'precision': 5, 'symbol': 'BTS', 'options': {'max_market_fee': '1000000000000000', 'blacklist_authorities': [], 'blacklist_markets': [], 'description': '', 'whitelist_authorities': [], 'market_fee_percent': 0, 'core_exchange_rate': {'base': {'asset_id': '1.3.0', 'amount': 1}, 'quote': {'asset_id': '1.3.0', 'amount': 1}}, 'flags': 0, 'extensions': [], 'whitelist_markets': [], 'issuer_permissions': 0, 'max_supply': '360057050210207'}}, 'GOLD': {'issuer': '1.2.0', 'id': '1.3.106', 'dynamic_asset_data_id': '2.3.106', 'precision': 6, 'bitasset_data_id': '2.4.6', 'symbol': 'GOLD', 'options': {'max_market_fee': '1000000000000000', 'blacklist_authorities': [], 'blacklist_markets': [], 'description': '1 troy ounce .999 fine gold', 'whitelist_authorities': [], 'market_fee_percent': 0, 'core_exchange_rate': {'base': {'asset_id': '1.3.106', 'amount': 1}, 'quote': {'asset_id': '1.3.0', 'amount': 34145}}, 'flags': 128, 'extensions': [], 'whitelist_markets': [], 'issuer_permissions': 511, 'max_supply': '1000000000000000'}}, 'USD': {'issuer': '1.2.0', 'id': '1.3.121', 'dynamic_asset_data_id': '2.3.121', 'precision': 4, 'bitasset_data_id': '2.4.21', 'symbol': 'USD', 'options': {'max_market_fee': '1000000000000000', 'blacklist_authorities': [], 'blacklist_markets': [], 'description': '1 United States dollar', 'whitelist_authorities': [], 'market_fee_percent': 0, 'core_exchange_rate': {'base': {'asset_id': '1.3.121', 'amount': 5}, 'quote': {'asset_id': '1.3.0', 'amount': 15751}}, 'flags': 128, 'extensions': [], 'whitelist_markets': [], 'issuer_permissions': 511, 'max_supply': '1000000000000000'}}}

        """
        r = {}
        asset_ids = []
        for market in self.markets :
            m = self.markets[market]
            asset_ids.append(m["base"])
            asset_ids.append(m["quote"])
        asset_ids_unique = list(set(asset_ids))
        assets = self.ws.get_objects(asset_ids_unique)
        for a in assets:
            r.update({a["symbol"] : a})
        return r

    def returnFees(self) :
        """ Returns a dictionary of all fees that apply through the
            network

            Example output:

            .. code-block:: js

                {'proposal_create': {'fee': 400000.0},
                'asset_publish_feed': {'fee': 1000.0}, 'account_create':
                {'basic_fee': 950000.0, 'price_per_kbyte': 20000.0,
                'premium_fee': 40000000.0}, 'custom': {'fee': 20000.0},
                'asset_fund_fee_pool': {'fee': 20000.0},
                'override_transfer': {'fee': 400000.0}, 'fill_order':
                {}, 'asset_update': {'price_per_kbyte': 20000.0, 'fee':
                200000.0}, 'asset_update_feed_producers': {'fee':
                10000000.0}, 'assert': {'fee': 20000.0},
                'committee_member_create': {'fee': 100000000.0}}

        """
        r = {}
        obj, base = self.ws.get_objects(["2.0.0", "1.3.0"])
        fees = obj["parameters"]["current_fees"]["parameters"]
        scale = float(obj["parameters"]["current_fees"]["scale"])
        for f in fees:
            op_name = "unknown %d" % f[0]
            for name in operations:
                if operations[name] == f[0]:
                    op_name = name
            fs = f[1]
            for _type in fs :
                fs[_type] = float(fs[_type]) * scale / 1e4 / 10 ** base["precision"]
            r[op_name] = fs
        return r

    def returnTicker(self):
        """ Returns the ticker for all markets.

            Output Parameters:

            * ``last``: Price of the order last filled
            * ``lowestAsk``: Price of the lowest ask
            * ``highestBid``: Price of the highest bid
            * ``baseVolume``: Volume of the base asset
            * ``quoteVolume``: Volume of the quote asset
            * ``percentChange``: 24h change percentage (in %)
            * ``settlement_price``: Settlement Price for borrow/settlement
            * ``core_exchange_rate``: Core exchange rate for payment of fee in non-BTS asset
            * ``price24h``: the price 24h ago

            .. note::

                All prices returned by ``returnTicker`` are in the **reveresed**
                orientation as the market. I.e. in the BTC/BTS market, prices are
                BTS per BTC. That way you can multiply prices with `1.05` to
                get a +5%.

                The prices in a `quote`/`base` market is denoted in `base` per
                `quote`:

                    market: USD_BTS - price 300 BTS per USD

            Sample Output:

            .. code-block:: js

                {
                    "BTS_USD": {
                        "quoteVolume": 144.1862,
                        "settlement_price": 0.003009016674102742,
                        "lowestAsk": 0.002992220227408737,
                        "baseVolume": 48328.73333,
                        "percentChange": 2.0000000097901705,
                        "highestBid": 0.0029411764705882353,
                        "last": 0.003000000000287946,
                        "core_exchange_rate": 0.003161120960980772
                    },
                    "USD_BTS": {
                        "quoteVolume": 48328.73333,
                        "settlement_price": 332.3344827586207,
                        "lowestAsk": 340.0,
                        "baseVolume": 144.1862,
                        "percentChange": -1.9607843231354893,
                        "highestBid": 334.20000000000005,
                        "last": 333.33333330133934,
                        "core_exchange_rate": 316.3434782608696
                    }
                }

            .. note:: A market that has had no trades will result in
                      prices of "-1" to indicate that no trades have
                      happend.

        """
        r = {}
        for market in self.markets :
            m = self.markets[market]
            data = {}
            quote_asset = self._get_asset(m["quote"])
            base_asset = self._get_asset(m["base"])
            marketHistory = self.ws.get_market_history(
                m["quote"], m["base"],
                24 * 60 * 60,
                self.formatTimeFromNow(-24 * 60 * 60),
                self.formatTimeFromNow(),
                api="history")
            filled = self.ws.get_fill_order_history(
                m["quote"], m["base"], 1, api="history")
            # Price and ask/bids
            if filled :
                data["last"] = self._get_price_filled(filled[0], m)
            else :
                data["last"] = -1

            orders = self.ws.get_limit_orders(
                m["quote"], m["base"], 1)
            if len(orders) > 1:
                data["lowestAsk"]     = (1 / self._get_price(orders[0]["sell_price"]))
                data["highestBid"]    = self._get_price(orders[1]["sell_price"])
            else :
                data["lowestAsk"]     = -1
                data["highestBid"]    = -1

            # Core Exchange rate
            if quote_asset["id"] != "1.3.0":
                data["core_exchange_rate"] = 1.0 / self._get_price(quote_asset["options"]["core_exchange_rate"])
            else:
                data["core_exchange_rate"] = self._get_price(base_asset["options"]["core_exchange_rate"])

            # smartcoin stuff
            if "bitasset_data_id" in quote_asset :
                bitasset = self.getObject(quote_asset["bitasset_data_id"])
                backing_asset_id = bitasset["options"]["short_backing_asset"]
                if backing_asset_id == base_asset["id"]:
                    data["settlement_price"] = 1 / self._get_price(bitasset["current_feed"]["settlement_price"])
            elif "bitasset_data_id" in base_asset :
                bitasset = self.getObject(base_asset["bitasset_data_id"])
                backing_asset_id = bitasset["options"]["short_backing_asset"]
                if backing_asset_id == quote_asset["id"]:
                    data["settlement_price"] = self._get_price(bitasset["current_feed"]["settlement_price"])

            if len(marketHistory) :
                if marketHistory[0]["key"]["quote"] == m["quote"] :
                    data["baseVolume"]    = float(marketHistory[0]["base_volume"])  / (10 ** base_asset["precision"])
                    data["quoteVolume"]   = float(marketHistory[0]["quote_volume"]) / (10 ** quote_asset["precision"])
                    price24h = ((float(marketHistory[0]["open_base"])  / 10 ** base_asset["precision"]) /
                                (float(marketHistory[0]["open_quote"]) / 10 ** quote_asset["precision"]))
                else :
                    #: Looks weird but is correct:
                    data["baseVolume"]    = float(marketHistory[0]["quote_volume"]) / (10 ** base_asset["precision"])
                    data["quoteVolume"]   = float(marketHistory[0]["base_volume"])  / (10 ** quote_asset["precision"])
                    price24h = ((float(marketHistory[0]["open_quote"]) / 10 ** base_asset["precision"]) /
                                (float(marketHistory[0]["open_base"])  / 10 ** quote_asset["precision"]))
                data["price24h"] = price24h
                data["percentChange"] = ((data["last"] / price24h - 1) * 100)
            else :
                data["baseVolume"]    = 0
                data["quoteVolume"]   = 0
                data["percentChange"] = 0
            r.update({market : data})
        return r

    def return24Volume(self):
        """ Returns the 24-hour volume for all markets, plus totals for primary currencies.

            Sample output:

            .. code-block:: js

                {
                    "USD_BTS": {
                        "BTS": 361666.63617,
                        "USD": 1087.0
                    },
                    "GOLD_BTS": {
                        "BTS": 0,
                        "GOLD": 0
                    }
                }

        """
        r = {}
        for market in self.markets :
            m = self.markets[market]
            marketHistory = self.ws.get_market_history(
                m["quote"], m["base"],
                24 * 60 * 60,
                self.formatTimeFromNow(-24 * 60 * 60),
                self.formatTimeFromNow(),
                api="history")
            quote_asset = self._get_asset(m["quote"])
            base_asset = self._get_asset(m["base"])
            data = {}
            if len(marketHistory) :
                if marketHistory[0]["key"]["quote"] == m["quote"] :
                    data[m["base_symbol"]] = float(marketHistory[0]["base_volume"]) / (10 ** base_asset["precision"])
                    data[m["quote_symbol"]] = float(marketHistory[0]["quote_volume"]) / (10 ** quote_asset["precision"])
                else :
                    data[m["base_symbol"]] = float(marketHistory[0]["quote_volume"]) / (10 ** base_asset["precision"])
                    data[m["quote_symbol"]] = float(marketHistory[0]["base_volume"]) / (10 ** quote_asset["precision"])
            else :
                data[m["base_symbol"]] = 0
                data[m["quote_symbol"]] = 0
            r.update({market : data})
        return r

    def returnOrderBook(self, currencyPair="all", limit=25):
        """ Returns the order book for a given market. You may also
            specify "all" to get the orderbooks of all markets.

            :param str currencyPair: Return results for a particular market only (default: "all")
            :param int limit: Limit the amount of orders (default: 25)

            Ouput is formated as:::

                [price, amount, orderid]

            * price is denoted in base per quote
            * amount is in quote

            Sample output:

            .. code-block:: js

                {'USD_BTS': {'asks': [[0.0003787878787878788, 203.1935],
                [0.0003799587270281197, 123.65374999999999]], 'bids':
                [[0.0003676470588235294, 9.9], [0.00036231884057971015,
                10.0]]}, 'GOLD_BTS': {'asks': [[2.25e-05,
                0.045000000000000005], [2.3408239700374533e-05,
                0.33333333333333337]], 'bids': [[2.0833333333333333e-05,
                0.4], [1.851851851851852e-05, 0.0001]]}}

            .. note:: A maximum of 25 orders will be returned!

        """
        r = {}
        if currencyPair == "all" :
            markets = list(self.markets.keys())
        else:
            markets = [currencyPair]
        for market in markets :
            m = self.markets[market]
            orders = self.ws.get_limit_orders(
                m["quote"], m["base"], limit)
            quote_asset = self._get_asset(m["quote"])
            base_asset = self._get_asset(m["base"])
            asks = []
            bids = []
            for o in orders:
                if o["sell_price"]["base"]["asset_id"] == m["base"] :
                    price = self._get_price(o["sell_price"])
                    volume = float(o["for_sale"]) / 10 ** base_asset["precision"] / self._get_price(o["sell_price"])
                    bids.append([price, volume, o["id"]])
                else :
                    price = 1 / self._get_price(o["sell_price"])
                    volume = float(o["for_sale"]) / 10 ** quote_asset["precision"]
                    asks.append([price, volume, o["id"]])

            data = {"asks" : asks, "bids" : bids}
            r.update({market : data})
        return r

    def returnBalances(self):
        """ Returns all of your balances.

            Example Output:

            .. code-block:: js

                {
                    "BROWNIE.PTS": 2499.9999,
                    "EUR": 0.0028,
                    "BTS": 1893552.94893,
                    "OPENBTC": 0.00110581,
                    "GREENPOINT": 0.0
                }

        """
        balances = self.ws.get_account_balances(self.myAccount["id"], [])
        asset_ids = [a["asset_id"] for a in balances]
        assets = self.ws.get_objects(asset_ids)
        data = {}
        for i, asset in enumerate(assets) :
            amount = float(balances[i]["amount"]) / 10 ** asset["precision"]
            if amount == 0.0:
                continue
            data[asset["symbol"]] = amount
        return data

    def returnOpenOrdersIds(self, currencyPair="all"):
        """ Returns only the ids of open Orders
        """
        r = {}
        if currencyPair == "all" :
            markets = list(self.markets.keys())
        else:
            markets = [currencyPair]
        orders = self.ws.get_full_accounts([self.myAccount["id"]], False)[0][1]["limit_orders"]
        for market in markets :
            r[market] = []
        for o in orders:
            for market in markets :
                m = self.markets[market]
                if ((o["sell_price"]["base"]["asset_id"] == m["base"] and
                    o["sell_price"]["quote"]["asset_id"] == m["quote"]) or
                    (o["sell_price"]["base"]["asset_id"] == m["quote"] and
                        o["sell_price"]["quote"]["asset_id"] ==
                        m["base"])):
                    r[market].append(o["id"])
        return r

    def returnOpenOrders(self, currencyPair="all"):
        """ Returns your open orders for a given market, specified by
            the "currencyPair.

            :param str currencyPair: Return results for a particular market only (default: "all")

            Output Parameters:

                - `type`: sell or buy order for `quote`
                - `rate`: price for `base` per `quote`
                - `orderNumber`: identifier (e.g. for cancelation)
                - `amount`: amount of quote
                - `total`: amount of base at asked price (amount/price)
                - `amount_to_sell`: "amount_to_sell"

            .. note:: Ths method will not show orders of markets that
                      are **not** in the ``watch_markets`` array!

            Example:

            .. code-block:: js

                {
                    "USD_BTS": [
                        {
                            "orderNumber": "1.7.1505",
                            "type": "buy",
                            "rate": 341.74559999999997,
                            "total": 341.74559999999997,
                            "amount": 1.0
                        },
                        {
                            "orderNumber": "1.7.1512",
                            "type": "buy",
                            "rate": 325.904045,
                            "total": 325.904045,
                            "amount": 1.0
                        },
                        {
                            "orderNumber": "1.7.1513",
                            "type": "sell",
                            "rate": 319.45050000000003,
                            "total": 31945.05,
                            "amount": 1020486.2195025001
                        }
                    ]
                }

        """
        r = {}
        if currencyPair == "all" :
            markets = list(self.markets.keys())
        else:
            markets = [currencyPair]
        orders = self.ws.get_full_accounts([self.myAccount["id"]], False)[0][1]["limit_orders"]
        for market in markets :
            r[market] = []
        for o in orders:
            base_id = o["sell_price"]["base"]["asset_id"]
            base_asset = self._get_asset(base_id)
            for market in markets :
                m = self.markets[market]
                if (o["sell_price"]["base"]["asset_id"] == m["base"] and
                        o["sell_price"]["quote"]["asset_id"] == m["quote"]):
                    # buy
                    amount = float(o["for_sale"]) / 10 ** base_asset["precision"] / self._get_price(o["sell_price"])
                    rate = self._get_price(o["sell_price"])
                    t = "buy"
                    total = amount * rate
                    for_sale = float(o["for_sale"]) / 10 ** base_asset["precision"]
                elif (o["sell_price"]["base"]["asset_id"] == m["quote"] and
                        o["sell_price"]["quote"]["asset_id"] == m["base"]):
                    # sell
                    amount = float(o["for_sale"]) / 10 ** base_asset["precision"]
                    rate = 1 / self._get_price(o["sell_price"])
                    t = "sell"
                    total = amount * rate
                    for_sale = float(o["for_sale"]) / 10 ** base_asset["precision"]
                else :
                    continue
                r[market].append({"rate" : rate,
                                  "amount" : amount,
                                  "total" : total,
                                  "type" : t,
                                  "amount_to_sell" : for_sale,
                                  "orderNumber" : o["id"]})
        return r

    def returnOpenOrdersStruct(self, currencyPair="all"):
        """ This method is similar to ``returnOpenOrders`` but has a different
            output format:

            Example:

            .. code-block:: js

                {
                    "USD_BTS": {
                       "1.7.1505": {
                            "orderNumber": "1.7.1505",
                            "type": "buy",
                            "rate": 341.74559999999997,
                            "total": 341.74559999999997,
                            "amount": 1.0
                        },
                        "1.7.1512": {
                            "orderNumber": "1.7.1512",
                            "type": "buy",
                            "rate": 325.904045,
                            "total": 325.904045,
                            "amount": 1.0
                        },
                        "1.7.1513": {
                            "orderNumber": "1.7.1513",
                            "type": "sell",
                            "rate": 319.45050000000003,
                            "total": 31945.05,
                            "amount": 1020486.2195025001
                        }
                    ]
                }
        """
        orders = self.returnOpenOrders(currencyPair)
        r = {}
        for market in orders:
            r[market] = {}
            for order in orders[market]:
                r[market][order["orderNumber"]] = order
        return r

    def returnTradeHistory(self, currencyPair="all", limit=25):
        """ Returns your trade history for a given market, specified by
            the "currencyPair" parameter. You may also specify "all" to
            get the orderbooks of all markets.

            :param str currencyPair: Return results for a particular market only (default: "all")
            :param int limit: Limit the amount of orders (default: 25)

            Output Parameters:

                - `type`: sell or buy
                - `rate`: price for `quote` denoted in `base` per `quote`
                - `amount`: amount of quote
                - `total`: amount of base at asked price (amount/price)

        """
        r = {}
        if currencyPair == "all" :
            markets = list(self.markets.keys())
        else:
            markets = [currencyPair]
        for market in markets :
            m = self.markets[market]
            filled = self.ws.get_fill_order_history(
                m["quote"], m["base"], 2 * limit, api="history")
            trades = []
            for f in filled:
                data = {}
                data["date"] = f["time"]
                data["rate"] = self._get_price_filled(f, m)
                quote = self._get_asset(m["quote"])
                if f["op"]["account_id"] == self.myAccount["id"]:
                    if f["op"]["pays"]["asset_id"] == m["base"] :
                        data["type"]   = "buy"
                        data["amount"] = int(f["op"]["receives"]["amount"]) / 10 ** quote["precision"]
                    else :
                        data["type"]   = "sell"
<<<<<<< HEAD
                        data["amount"] = int(f["op"]["pays"]["amount"]) / 10 ** quote["precision"]  #here to add int() because the f["op"]["pays"]["amount"] is wrongly returned a string from self.ws.get_fill_order_history
=======
                        data["amount"] = int(f["op"]["pays"]["amount"]) / 10 ** quote["precision"]
>>>>>>> db358ce7
                    data["total"]  = data["amount"] * data["rate"]
                    trades.append(data)
            r.update({market : trades})
        return r

    def buy(self,
            currencyPair,
            rate,
            amount,
            expiration=7 * 24 * 60 * 60,
            killfill=False,
            returnID=False):
        """ Places a buy order in a given market (buy ``quote``, sell
            ``base`` in market ``quote_base``). Required POST parameters
            are "currencyPair", "rate", and "amount". If successful, the
            method will return the order creating (signed) transaction.

            :param str currencyPair: Return results for a particular market only (default: "all")
            :param float price: price denoted in ``base``/``quote``
            :param number amount: Amount of ``quote`` to buy
            :param number expiration: (optional) expiration time of the order in seconds (defaults to 7 days)
            :param bool killfill: flag that indicates if the order shall be killed if it is not filled (defaults to False)
            :param bool returnID: If this flag is True, the call will wait for the order to be included in a block and return it's id

            Prices/Rates are denoted in 'base', i.e. the USD_BTS market
            is priced in BTS per USD.

            **Example:** in the USD_BTS market, a price of 300 means
            a USD is worth 300 BTS

            .. note::

                All prices returned are in the **reveresed** orientation as the
                market. I.e. in the BTC/BTS market, prices are BTS per BTC.
                That way you can multiply prices with `1.05` to get a +5%.
        """
        if self.safe_mode :
            log.warn("Safe Mode enabled! Not broadcasting anything!")
        # We buy quote and pay with base
        quote_symbol, base_symbol = currencyPair.split(self.market_separator)
        base  = self._get_asset(base_symbol)
        quote = self._get_asset(quote_symbol)
        if self.rpc:
            transaction = self.rpc.sell_asset(self.config.account,
                                              '{:.{prec}f}'.format(amount * rate, prec=base["precision"]),
                                              base_symbol,
                                              '{:.{prec}f}'.format(amount, prec=quote["precision"]),
                                              quote_symbol,
                                              expiration,
                                              killfill,
                                              not (self.safe_mode or self.propose_only))
            jsonOrder = transaction["operations"][0][1]
        elif self.config.wif:
            s = {"fee": {"amount": 0, "asset_id": "1.3.0"},
                 "seller": self.myAccount["id"],
                 "amount_to_sell": {"amount": int(amount * rate * 10 ** base["precision"]),
                                    "asset_id": base["id"]
                                    },
                 "min_to_receive": {"amount": int(amount * 10 ** quote["precision"]),
                                    "asset_id": quote["id"]
                                    },
                 "expiration": transactions.formatTimeFromNow(expiration),
                 "fill_or_kill": killfill,
                 }
            order = transactions.Limit_order_create(**s)
            ops = [transactions.Operation(order)]
            transaction = self.executeOps(ops)
        else:
            raise NoWalletException()

        if returnID:
            return self._waitForOperationsConfirmation(jsonOrder)
        else:
            if self.propose_only:
                [self.propose_operations.append(o) for o in transaction["operations"]]
                return self.propose_operations
            else:
                return transaction

    def sell(self,
             currencyPair,
             rate,
             amount,
             expiration=7 * 24 * 60 * 60,
             killfill=False,
             returnID=False):
        """ Places a sell order in a given market (sell ``quote``, buy
            ``base`` in market ``quote_base``). Required POST parameters
            are "currencyPair", "rate", and "amount". If successful, the
            method will return the order creating (signed) transaction.

            :param str currencyPair: Return results for a particular market only (default: "all")
            :param float price: price denoted in ``base``/``quote``
            :param number amount: Amount of ``quote`` to sell
            :param number expiration: (optional) expiration time of the order in seconds (defaults to 7 days)
            :param bool killfill: flag that indicates if the order shall be killed if it is not filled (defaults to False)
            :param bool returnID: If this flag is True, the call will wait for the order to be included in a block and return it's id

            Prices/Rates are denoted in 'base', i.e. the USD_BTS market
            is priced in BTS per USD.

            **Example:** in the USD_BTS market, a price of 300 means
            a USD is worth 300 BTS

            .. note::

                All prices returned are in the **reveresed** orientation as the
                market. I.e. in the BTC/BTS market, prices are BTS per BTC.
                That way you can multiply prices with `1.05` to get a +5%.
        """
        if self.safe_mode :
            log.warn("Safe Mode enabled! Not broadcasting anything!")
        # We sell quote and pay with base
        quote_symbol, base_symbol = currencyPair.split(self.market_separator)
        base = self._get_asset(base_symbol)
        quote = self._get_asset(quote_symbol)
        if self.rpc:
            transaction = self.rpc.sell_asset(self.config.account,
                                              '{:.{prec}f}'.format(amount, prec=quote["precision"]),
                                              quote_symbol,
                                              '{:.{prec}f}'.format(amount * rate, prec=base["precision"]),
                                              base_symbol,
                                              expiration,
                                              killfill,
                                              not (self.safe_mode or self.propose_only))
            jsonOrder = transaction["operations"][0][1]
        elif self.config.wif:
            s = {"fee": {"amount": 0, "asset_id": "1.3.0"},
                 "seller": self.myAccount["id"],
                 "amount_to_sell": {"amount": int(amount * 10 ** quote["precision"]),
                                    "asset_id": quote["id"]
                                    },
                 "min_to_receive": {"amount": int(amount * rate * 10 ** base["precision"]),
                                    "asset_id": base["id"]
                                    },
                 "expiration": transactions.formatTimeFromNow(expiration),
                 "fill_or_kill": killfill,
                 }
            order = transactions.Limit_order_create(**s)
            ops = [transactions.Operation(order)]
            transaction = self.executeOps(ops)
        else:
            raise NoWalletException()

        if returnID:
            return self._waitForOperationsConfirmation(jsonOrder)
        else:
            if self.propose_only:
                [self.propose_operations.append(o) for o in transaction["operations"]]
                return self.propose_operations
            else:
                return transaction

    def _waitForOperationsConfirmation(self, thisop):
        if self.safe_mode:
            return "Safe Mode enabled, can't obtain an orderid"

        log.debug("Waiting for operation to be included in block: %s" % str(thisop))
        counter = -2
        blocknum = int(self.ws.get_dynamic_global_properties()["head_block_number"])
        for block in self.ws.block_stream(start=blocknum - 2, mode="head"):
            counter += 1
            for tx in block["transactions"]:
                for i, op in enumerate(tx["operations"]):
                    if deep_eq.deep_eq(op[1], thisop):
                        return (tx["operation_results"][i][1])
            if counter > 10:
                raise Exception("The operation has not been added after 10 blocks!")

    def list_debt_positions(self):
        """ List Call Positions (borrowed assets and amounts)

            :return: Struct of assets with amounts and call price
            :rtype: json

            **Example**:

            .. code-block: js

                {'USD': {'collateral': '865893.75000',
                         'collateral_asset': 'BTS',
                         'debt': 120.00000}

        """
        debts = self.ws.get_full_accounts([self.myAccount["id"]], False)[0][1]["call_orders"]
        r = {}
        for debt in debts:
            base  = self.getObject(debt["call_price"]["base"]["asset_id"])
            quote = self.getObject(debt["call_price"]["quote"]["asset_id"])

            if "bitasset_data_id" not in quote:
                continue

            bitasset = self.getObject(quote["bitasset_data_id"])
            settlement_price = self._get_price(bitasset["current_feed"]["settlement_price"])

            if not settlement_price:
                continue

            call_price = self._get_price(debt["call_price"])
            collateral_amount = int(debt["collateral"]) / 10 ** base["precision"]
            debt_amount = int(debt["debt"]) / 10 ** quote["precision"]

            r[quote["symbol"]] = {"collateral_asset" : base["symbol"],
                                  "collateral" : collateral_amount,
                                  "debt" : debt_amount,
                                  "call_price" : call_price,
                                  "settlement_price": settlement_price,
                                  "ratio" : collateral_amount / debt_amount * settlement_price}
        return r

    def close_debt_position(self, symbol):
        """ Close a debt position and reclaim the collateral

            :param str symbol: Symbol to close debt position for
            :raises ValueError: if symbol has no open call position
        """
        if self.safe_mode :
            log.warn("Safe Mode enabled! Not broadcasting anything!")
        debts = self.list_debt_positions()
        if symbol not in debts:
            raise ValueError("No call position open for %s" % symbol)
        debt = debts[symbol]
        asset = self._get_asset(symbol)
        collateral_asset = self._get_asset(debt["collateral_asset"])

        if self.rpc:
            transaction = self.rpc.borrow_asset(self.config.account,
                                                '{:.{prec}f}'.format(-debt["debt"], prec=asset["precision"]),
                                                symbol,
                                                '{:.{prec}f}'.format(-debt["collateral"], prec=collateral_asset["precision"]),
                                                not (self.safe_mode or self.propose_only))
        elif self.config.wif:
            s = {'fee': {'amount': 0, 'asset_id': '1.3.0'},
                 'delta_debt': {'amount': int(-debt["debt"] * 10 ** asset["precision"]),
                                'asset_id': asset["id"]},
                 'delta_collateral': {'amount': int(-debt["collateral"] * 10 ** collateral_asset["precision"]),
                                      'asset_id': collateral_asset["id"]},
                 'funding_account': self.myAccount["id"],
                 'extensions': []}
            ops = [transactions.Operation(transactions.Call_order_update(**s))]
            ops = transactions.addRequiredFees(self.ws, ops, "1.3.0")
            transaction = self.executeOps(ops)
        else:
            raise NoWalletException()

        if self.propose_only:
            [self.propose_operations.append(o) for o in transaction["operations"]]
            return self.propose_operations
        else:
            return transaction

    def adjust_debt(self, delta_debt, symbol, new_collateral_ratio=None):
        """ Adjust the amount of debt for an asset

            :param float delta_debt: Delta of the debt (-10 means reduce debt by 10, +10 means borrow another 10)
            :param str symbol: Asset to borrow
            :param float new_collateral_ratio: collateral ratio to maintain (optional, by default tries to maintain old ratio)
            :raises ValueError: if symbol is not a bitasset
            :raises ValueError: if collateral ratio is smaller than maintenance collateral ratio
            :raises ValueError: if required amounts of collateral are not available
        """
        if self.safe_mode :
            log.warn("Safe Mode enabled! Not broadcasting anything!")
        # We sell quote and pay with base
        asset = self._get_asset(symbol)
        if "bitasset_data_id" not in asset:
            raise ValueError("%s is not a bitasset!" % symbol)
        bitasset = self.getObject(asset["bitasset_data_id"])

        # Check minimum collateral ratio
        backing_asset_id = bitasset["options"]["short_backing_asset"]
        maintenance_col_ratio = bitasset["current_feed"]["maintenance_collateral_ratio"] / 1000
        if maintenance_col_ratio > new_collateral_ratio:
            raise ValueError("Collateral Ratio has to be higher than %5.2f" % maintenance_col_ratio)

        # Derive Amount of Collateral
        collateral_asset = self._get_asset(backing_asset_id)
        settlement_price = self._get_price(bitasset["current_feed"]["settlement_price"])

        current_debts = self.list_debt_positions()
        if symbol not in current_debts:
            raise ValueError("No Call position available to adjust! Please borrow first!")

        amount_of_collateral = (current_debts[symbol]["debt"] + delta_debt) * new_collateral_ratio / settlement_price
        amount_of_collateral -= current_debts[symbol]["collateral"]

        # Verify that enough funds are available
        balances = self.returnBalances()
        fundsNeeded = amount_of_collateral + self.returnFees()["call_order_update"]["fee"]
        fundsHave = balances[collateral_asset["symbol"]]
        if fundsHave <= fundsNeeded:
            raise ValueError("Not enough funds available. Need %f %s, but only %f %s are available" %
                             (fundsNeeded, collateral_asset["symbol"], fundsHave, collateral_asset["symbol"]))

        # Borrow
        if self.rpc:
            transaction = self.rpc.borrow_asset(self.config.account,
                                                '{:.{prec}f}'.format(delta_debt, prec=asset["precision"]),
                                                symbol,
                                                '{:.{prec}f}'.format(amount_of_collateral, prec=collateral_asset["precision"]),
                                                not (self.safe_mode or self.propose_only))
        elif self.config.wif:
            s = {'fee': {'amount': 0, 'asset_id': '1.3.0'},
                 'delta_debt': {'amount': int(delta_debt * 10 ** asset["precision"]),
                                'asset_id': asset["id"]},
                 'delta_collateral': {'amount': int(amount_of_collateral * 10 ** collateral_asset["precision"]),
                                      'asset_id': collateral_asset["id"]},
                 'funding_account': self.myAccount["id"],
                 'extensions': []}
            ops = [transactions.Operation(transactions.Call_order_update(**s))]
            ops = transactions.addRequiredFees(self.ws, ops, "1.3.0")
            transaction = self.executeOps(ops)
        else:
            raise NoWalletException()

        if self.propose_only:
            [self.propose_operations.append(o) for o in transaction["operations"]]
            return self.propose_operations
        else:
            return transaction

    def adjust_collateral_ratio(self, symbol, target_collateral_ratio):
        """ Adjust the collataral ratio of a debt position

            :param float amount: Amount to borrow (denoted in 'asset')
            :param str symbol: Asset to borrow
            :param float target_collateral_ratio: desired collateral ratio
            :raises ValueError: if symbol is not a bitasset
            :raises ValueError: if collateral ratio is smaller than maintenance collateral ratio
            :raises ValueError: if required amounts of collateral are not available
        """
        return self.adjust_debt(0, symbol, target_collateral_ratio)

    def borrow(self, amount, symbol, collateral_ratio):
        """ Borrow bitassets/smartcoins from the network by putting up
            collateral in a CFD at a given collateral ratio.

            :param float amount: Amount to borrow (denoted in 'asset')
            :param str symbol: Asset to borrow
            :param float collateral_ratio: Collateral ratio to borrow at
            :raises ValueError: if symbol is not a bitasset
            :raises ValueError: if collateral ratio is smaller than maintenance collateral ratio
            :raises ValueError: if required amounts of collateral are not available

            Example Output:

            .. code-block:: js

                {
                    "ref_block_num": 14705,
                    "signatures": [],
                    "extensions": [],
                    "expiration": "2016-01-11T15:14:30",
                    "operations": [
                        [
                            3,
                            {
                                "funding_account": "1.2.282",
                                "delta_collateral": {
                                    "amount": 1080540000,
                                    "asset_id": "1.3.0"
                                },
                                "extensions": [],
                                "delta_debt": {
                                    "amount": 10000,
                                    "asset_id": "1.3.106"
                                },
                                "fee": {
                                    "amount": 100000,
                                    "asset_id": "1.3.0"
                                }
                            }
                        ]
                    ],
                    "ref_block_prefix": 1284843328
                }


        """
        if self.safe_mode :
            log.warn("Safe Mode enabled! Not broadcasting anything!")
        # We sell quote and pay with base
        asset = self._get_asset(symbol)
        if "bitasset_data_id" not in asset:
            raise ValueError("%s is not a bitasset!" % symbol)
        bitasset = self.getObject(asset["bitasset_data_id"])

        # Check minimum collateral ratio
        backing_asset_id = bitasset["options"]["short_backing_asset"]
        maintenance_col_ratio = bitasset["current_feed"]["maintenance_collateral_ratio"] / 1000
        if maintenance_col_ratio > collateral_ratio:
            raise ValueError("Collateral Ratio has to be higher than %5.2f" % maintenance_col_ratio)

        # Derive Amount of Collateral
        collateral_asset = self._get_asset(backing_asset_id)
        settlement_price = self._get_price(bitasset["current_feed"]["settlement_price"])
        amount_of_collateral = amount * collateral_ratio / settlement_price

        # Verify that enough funds are available
        balances = self.returnBalances()
        fundsNeeded = amount_of_collateral + self.returnFees()["call_order_update"]["fee"]
        fundsHave = balances[collateral_asset["symbol"]]
        if fundsHave <= fundsNeeded:
            raise ValueError("Not enough funds available. Need %f %s, but only %f %s are available" %
                             (fundsNeeded, collateral_asset["symbol"], fundsHave, collateral_asset["symbol"]))

        # Borrow
        if self.rpc:
            transaction = self.rpc.borrow_asset(self.config.account,
                                                '{:.{prec}f}'.format(amount, prec=asset["precision"]),
                                                symbol,
                                                '{:.{prec}f}'.format(amount_of_collateral, prec=collateral_asset["precision"]),
                                                not (self.safe_mode or self.propose_only))
        elif self.config.wif:
            s = {'fee': {'amount': 0, 'asset_id': '1.3.0'},
                 'delta_debt': {'amount': int(amount * 10 ** asset["precision"]),
                                'asset_id': asset["id"]},
                 'delta_collateral': {'amount': int(amount_of_collateral * 10 ** collateral_asset["precision"]),
                                      'asset_id': collateral_asset["id"]},
                 'funding_account': self.myAccount["id"],
                 'extensions': []}
            ops = [transactions.Operation(transactions.Call_order_update(**s))]
            ops = transactions.addRequiredFees(self.ws, ops, "1.3.0")
            transaction = self.executeOps(ops)
        else:
            raise NoWalletException()

        if self.propose_only:
            [self.propose_operations.append(o) for o in transaction["operations"]]
            return self.propose_operations
        else:
            return transaction

    def cancel(self, orderNumber):
        """ Cancels an order you have placed in a given market. Requires
            only the "orderNumber". An order number takes the form
            ``1.7.xxx``.

            :param str orderNumber: The Order Object ide of the form ``1.7.xxxx``
        """
        if self.safe_mode :
            log.warn("Safe Mode enabled! Not broadcasting anything!")
        if self.rpc:
            transaction = self.rpc.cancel_order(orderNumber, not (self.safe_mode or self.propose_only))
        elif self.config.wif:
            s = {"fee": {"amount": 0, "asset_id": "1.3.0"},
                 "fee_paying_account": self.myAccount["id"],
                 "order": orderNumber,
                 "extensions": []
                 }
            ops = [transactions.Operation(transactions.Limit_order_cancel(**s))]
            ops = transactions.addRequiredFees(self.ws, ops, "1.3.0")
            transaction = self.executeOps(ops)
        else:
            raise NoWalletException()

        if self.propose_only:
            [self.propose_operations.append(o) for o in transaction["operations"]]
            return self.propose_operations
        else:
            return transaction

    def withdraw(self, currency, amount, address):
        """ This Method makes no sense in a decentralized exchange
        """
        raise NotImplementedError("No withdrawing from the DEX! "
                                  "Please use 'transfer'!")

    def get_lowest_ask(self, currencyPair="all"):
        """ Returns the lowest asks (including amount) for the selected
            markets.

            :param str currencyPair: Market for which to get the lowest ask
            :return: lowest asks and amounts
            :rtype: json

            .. code-block:: js

                {'TRADE.BTC_BTC': [0.8695652173913043, 0.0207]}

        """
        orders = self.returnOrderBook(currencyPair, limit=1)
        r = {}
        for market in orders:
            if len(orders[market]["asks"]) > 0:
                r[market] = orders[market]["asks"][0]
        return r

    def get_lowest_bid(self, currencyPair="all"):
        """ Returns the highest bids (including amount) for the selected
            markets.

            :param str currencyPair: Market for which to get the highest bid
            :return: highest bid and amounts
            :rtype: json

            Example:

            .. code-block:: js

                {'TRADE.BTC_BTC': [1.0055304172951232, 0.009945]}

        """
        orders = self.returnOrderBook(currencyPair, limit=1)
        r = {}
        for market in orders:
            if len(orders[market]["bids"]) > 0:
                r[market] = orders[market]["bids"][0]
        return r

    def get_bids_more_than(self, market, price, limit=25):
        """ Returns those bids (order ids) that have a price more than ``price``
            together with volume and actual price.

            :param str market: Market to consider
            :param float price: Price threshold
            :param number limit: Limit to x bids (defaults to 25)

            Output format:

            .. code-block:: js

                [[price, volume, id], [price, volume, id], ...]

            Example output:

            .. code-block:: js

                {
                    [
                        0.9945,
                        0.01,
                        "1.7.32504"
                    ],
                    [
                        0.9900000120389315,
                        0.79741296,
                        "1.7.25548"
                    ]
                }
        """
        orders = self.returnOrderBook(market, limit)
        bids = []
        for o in orders[market]["bids"]:
            if o[0] > price:
                bids.append(o)
        return bids

    def get_asks_less_than(self, market, price, limit=25):
        """ Returns those asks (order ids) that have a price less than ``price``
            together with volume and actual price.

            :param str market: Market to consider
            :param float price: Price threshold
            :param number limit: Limit to x bids (defaults to 25)

            Output format:

            .. code-block:: js

                [[price, volume, id], [price, volume, id], ...]

            Example output:

            .. code-block:: js

                {
                    [
                        0.9945,
                        0.01,
                        "1.7.32504"
                    ],
                    [
                        0.9900000120389315,
                        0.79741296,
                        "1.7.25548"
                    ]
                }
        """
        orders = self.returnOrderBook(market, limit)
        asks = []
        for o in orders[market]["asks"]:
            if o[0] < price:
                asks.append(o)
        return asks

    def get_my_bids_more_than(self, market, price):
        """ This call will return those open orders that have a price
            that is more than ``price``
        """
        myOrders = self.returnOpenOrders(market)
        r = []
        for order in myOrders[market]:
            if order["type"] == "buy" and order["rate"] < price:
                r.append(order)
        return r

    def get_my_asks_less_than(self, market, price):
        """ This call will return those open orders that have a price
            that is less than ``price``
        """
        myOrders = self.returnOpenOrders(market)
        r = []
        for order in myOrders[market]:
            if order["type"] == "sell" and order["rate"] > price:
                r.append(order)
        return r

    def get_my_bids_out_of_range(self, market, price, tolerance):
        """ This call will return those open bid orders that have a price
            that is more than ``tolerance`` away from price
        """
        myOrders = self.returnOpenOrders(market)
        r = []
        for order in myOrders[market]:
            if order["type"] == "buy" and math.fabs(order["rate"] - price) > tolerance:
                r.append(order)
        return r

    def get_my_asks_out_of_range(self, market, price, tolerance):
        """ This call will return those open ask orders that have a price
            that is more than ``tolerance`` away from price
        """
        myOrders = self.returnOpenOrders(market)
        r = []
        for order in myOrders[market]:
            if order["type"] == "sell" and math.fabs(order["rate"] - price) > tolerance:
                r.append(order)
        return r

    def cancel_bids_more_than(self, market, price):
        orders = self.get_my_bids_more_than(market, price)
        canceledOrders = []
        for order in orders:
            self.cancel(order["orderNumber"])
            canceledOrders.append(order["orderNumber"])
        return canceledOrders

    def cancel_asks_less_than(self, market, price):
        orders = self.get_my_asks_less_than(market, price)
        canceledOrders = []
        for order in orders:
            self.cancel(order["orderNumber"])
            canceledOrders.append(order["orderNumber"])
        return canceledOrders

    def cancel_bids_out_of_range(self, market, price, tolerance):
        orders = self.get_my_bids_out_of_range(market, price, tolerance)
        canceledOrders = []
        for order in orders:
            self.cancel(order["orderNumber"])
            canceledOrders.append(order["orderNumber"])
        return canceledOrders

    def cancel_asks_out_of_range(self, market, price, tolerance):
        orders = self.get_my_asks_out_of_range(market, price, tolerance)
        canceledOrders = []
        for order in orders:
            self.cancel(order["orderNumber"])
            canceledOrders.append(order["orderNumber"])
        return canceledOrders

    def propose_all(self, expiration=None, proposer=None):
        """ If ``proposal_only`` is set True, this method needs to be
            called to **actuctually** propose the operations on the
            chain.

            :param time expiration: expiration time formated as ``%Y-%m-%dT%H:%M:%S`` (defaults to 24h)
            :param string proposer: name of the account that pays the proposer fee
        """
        if not proposer:
            proposer = self.config.account
        if not expiration:
            expiration = datetime.utcfromtimestamp(time.time() + 60 * 60 * 24).strftime('%Y-%m-%dT%H:%M:%S')
        account = self.ws.get_account(proposer)
        proposal = Proposal(self)
        return proposal.propose_operations(self.propose_operations,
                                           expiration,
                                           account["id"],
                                           broadcast=not self.safe_mode)

    def proposals_clear(self):
        """ Clear stored proposals
        """
        self.propose_operations = []

    def fund_fee_pool(self, symbol, amount):
        """ Fund the fee pool of an asset with BTS

            :param str symbol: Symbol of the asset to fund
            :param float amount: Amount of BTS to use for funding fee pool
        """
        if self.safe_mode :
            log.warn("Safe Mode enabled! Not broadcasting anything!")
        if self.rpc:
            transaction = self.rpc.fund_asset_fee_pool(self.config.account, symbol, amount, not (self.safe_mode or self.propose_only))
        elif self.config.wif:
            asset = self._get_asset(symbol)
            s = {"fee": {"amount": 0,
                         "asset_id": "1.3.0"
                         },
                 "from_account": self.myAccount["id"],
                 "asset_id": asset["id"],
                 "amount": int(amount * 10 ** asset["precision"]),
                 "extensions": []
                 }
            ops = [transactions.Operation(transactions.Asset_fund_fee_pool(**s))]
            transaction = self.executeOps(ops)
        else:
            raise NoWalletException()

        if self.propose_only:
            [self.propose_operations.append(o) for o in transaction["operations"]]
            return self.propose_operations
        else:
            return transaction

    def transfer(self, amount, symbol, recepient, memo=""):
        """ Fund the fee pool of an asset with BTS

            :param float amount: Amount to transfer
            :param str symbol: Asset to transfer ("SBD" or "STEEM")
            :param str recepient: Recepient of the transfer
            :param str memo: (Optional) Memo attached to the transfer

            If you want to use a memo you need to specify `memo_wif` in
            the configuration (similar to `wif`).
        """
        if self.safe_mode :
            log.warn("Safe Mode enabled! Not broadcasting anything!")
        if self.rpc:
            transaction = self.rpc.transfer(
                self.config.account,
                recepient,
                amount,
                symbol,
                memo,
                not (self.safe_mode or self.propose_only)
            )
        elif self.config.wif:
            from_account = self.myAccount
            to_account = self.ws.get_account(recepient)
            asset = self._get_asset(symbol)
            s = {
                "fee": {"amount": 0,
                        "asset_id": "1.3.0"
                        },
                "from": from_account["id"],
                "to": to_account["id"],
                "amount": {"amount": int(amount * 10 ** asset["precision"]),
                           "asset_id": asset["id"]
                           }
            }
            if memo:
                if not self.config.memo_wif:
                    print("Missing memo private key! "
                          "Please define `memo_wif` in your configuration")
                    return
                import random
                nonce = str(random.getrandbits(64))
                encrypted_memo = Memo.encode_memo(PrivateKey(self.config.memo_wif),
                                                  PublicKey(to_account["options"]["memo_key"]),
                                                  nonce,
                                                  memo)
                memoStruct = {"from": from_account["options"]["memo_key"],
                              "to": to_account["options"]["memo_key"],
                              "nonce": nonce,
                              "message": encrypted_memo,
                              "chain": "BTS"}
                s["memo"] = transactions.Memo(**memoStruct)

            ops = [transactions.Operation(transactions.Transfer(**s))]
            transaction = self.executeOps(ops)
        else:
            raise NoWalletException()

        if self.propose_only:
            [self.propose_operations.append(o) for o in transaction["operations"]]
            return self.propose_operations
        else:
            return transaction<|MERGE_RESOLUTION|>--- conflicted
+++ resolved
@@ -912,11 +912,7 @@
                         data["amount"] = int(f["op"]["receives"]["amount"]) / 10 ** quote["precision"]
                     else :
                         data["type"]   = "sell"
-<<<<<<< HEAD
-                        data["amount"] = int(f["op"]["pays"]["amount"]) / 10 ** quote["precision"]  #here to add int() because the f["op"]["pays"]["amount"] is wrongly returned a string from self.ws.get_fill_order_history
-=======
                         data["amount"] = int(f["op"]["pays"]["amount"]) / 10 ** quote["precision"]
->>>>>>> db358ce7
                     data["total"]  = data["amount"] * data["rate"]
                     trades.append(data)
             r.update({market : trades})
