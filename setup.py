#!/usr/bin/env python

from setuptools import setup

# Work around mbcs bug in distutils.
# http://bugs.python.org/issue10945
import codecs
try:
    codecs.lookup('mbcs')
except LookupError:
    ascii = codecs.lookup('ascii')
    codecs.register(lambda name, enc=ascii: {True: enc}.get(name == 'mbcs'))

<<<<<<< HEAD
VERSION = '0.6.2'
=======
VERSION = '0.6.3'
>>>>>>> 1a03fb0d

setup(
    name='graphenelib',
    version=VERSION,
    description='Python library for graphene-based blockchains',
    long_description=open('README.md').read(),
    download_url='https://github.com/xeroc/python-graphenelib/tarball/' + VERSION,
    author='Fabian Schuh',
    author_email='Fabian@chainsquad.com',
    maintainer='Fabian Schuh',
    maintainer_email='Fabian@chainsquad.com',
    url='http://www.github.com/xeroc/python-graphenelib',
    keywords=[
        'graphene',
        'api',
        'rpc',
        'ecdsa',
        'secp256k1'
    ],
    packages=["grapheneapi",
              "graphenebase",
              ],
    install_requires=["ecdsa",
                      "requests",
                      "websocket-client",
                      "pylibscrypt",
                      "pycryptodome",
                      ],
    classifiers=['License :: OSI Approved :: MIT License',
                 'Operating System :: OS Independent',
                 'Programming Language :: Python :: 3',
                 'Development Status :: 3 - Alpha',
                 'Intended Audience :: Developers',
                 ],
    setup_requires=['pytest-runner'],
    tests_require=['pytest'],
    include_package_data=True,
)<|MERGE_RESOLUTION|>--- conflicted
+++ resolved
@@ -11,11 +11,7 @@
     ascii = codecs.lookup('ascii')
     codecs.register(lambda name, enc=ascii: {True: enc}.get(name == 'mbcs'))
 
-<<<<<<< HEAD
-VERSION = '0.6.2'
-=======
 VERSION = '0.6.3'
->>>>>>> 1a03fb0d
 
 setup(
     name='graphenelib',
