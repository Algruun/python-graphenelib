--- conflicted
+++ resolved
@@ -2,11 +2,7 @@
 
 from setuptools import setup
 
-<<<<<<< HEAD
-VERSION = '0.3.2'
-=======
 VERSION = '0.3.3'
->>>>>>> 98ae95df
 
 setup(name='graphenelib',
       version=VERSION,
