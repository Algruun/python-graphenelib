--- conflicted
+++ resolved
@@ -11,25 +11,15 @@
     ascii = codecs.lookup('ascii')
     codecs.register(lambda name, enc=ascii: {True: enc}.get(name == 'mbcs'))
 
-<<<<<<< HEAD
-VERSION = '0.6.9'
-=======
 VERSION = '1.0.0'
 URL = "https://github.com/xeroc/python-graphenelib"
->>>>>>> 0cf4d892
 
 setup(
     name='graphenelib',
     version=VERSION,
     description='Python library for graphene-based blockchains',
     long_description=open('README.md').read(),
-<<<<<<< HEAD
-    download_url=(
-        'https://github.com/xeroc/python-graphenelib/tarball/{}'.format(
-            VERSION)),
-=======
     download_url='{}/tarball/{}'.format(URL, VERSION),
->>>>>>> 0cf4d892
     author='Fabian Schuh',
     author_email='Fabian@chainsquad.com',
     maintainer='Fabian Schuh',
